use super::{JitCompiler, JitContext, NumberType, build_constant, build_read_symbol};
use crate::{BinaryOp::*, Error, Node::*, TernaryOp::*, Tree, UnaryOp::*};
use inkwell::{
    AddressSpace, FloatPredicate, OptimizationLevel,
    builder::Builder,
    execution_engine::JitFunction,
    intrinsics::Intrinsic,
    module::Module,
    types::{BasicTypeEnum, FloatType},
    values::{BasicMetadataValueEnum, BasicValueEnum},
};
use std::{ffi::c_void, marker::PhantomData};

type NativeFunc = unsafe extern "C" fn(
    *const c_void, // Inputs
    *mut c_void,   // Outputs
);

/// This represents a JIT compiled tree. This is a wrapper around the JIT compiled native function.
#[derive(Clone)]
pub struct JitFn<'ctx, T>
where
    T: NumberType,
{
    func: JitFunction<'ctx, NativeFunc>,
    num_inputs: usize,
    num_outputs: usize,
    _phantom: PhantomData<T>,
}

pub struct JitFnSync<'ctx, T>
where
    T: NumberType,
{
    func: NativeFunc,
    num_inputs: usize,
    num_outputs: usize,
    _phantom: PhantomData<&'ctx JitFn<'ctx, T>>,
}

unsafe impl<'ctx, T> Sync for JitFnSync<'ctx, T> where T: NumberType {}

impl Tree {
    /// JIT compile a tree and return a native evaluator.
    pub fn jit_compile<'ctx, T>(
        &'ctx self,
        context: &'ctx JitContext,
        params: &str,
    ) -> Result<JitFn<'ctx, T>, Error>
    where
        T: NumberType,
    {
        if !self.is_scalar() {
            // Only support scalar output trees.
            return Err(Error::TypeMismatch);
        }
        let num_roots = self.num_roots();
        let func_name = context.new_func_name::<T, false>();
        let context = &context.inner;
        let compiler = JitCompiler::new(context)?;
        let builder = &compiler.builder;
        let float_type = T::jit_type(context);
        let ptr_type = context.ptr_type(AddressSpace::default());
        let bool_type = context.bool_type();
        let fn_type = context
            .void_type()
<<<<<<< HEAD
            .fn_type(&[ptr_type.into(), ptr_type.into()], false);
        let function = compiler.module.add_function(FUNC_NAME, fn_type, None);
=======
            .fn_type(&[float_ptr_type.into(), float_ptr_type.into()], false);
        let function = compiler.module.add_function(&func_name, fn_type, None);
>>>>>>> b107d30a
        builder.position_at_end(context.append_basic_block(function, "entry"));
        let mut regs: Vec<BasicValueEnum> = Vec::with_capacity(self.len());
        for (ni, node) in self.nodes().iter().enumerate() {
            let reg = match node {
                Constant(val) => build_constant(val, float_type, bool_type),
                Symbol(label) => {
<<<<<<< HEAD
                    build_read_symbol(&symbols, context, builder, float_type, function, label)?
=======
                    let inputs = function
                        .get_first_param()
                        .ok_or(Error::JitCompilationError("Cannot read inputs".to_string()))?
                        .into_pointer_value();
                    // SAFETY: GEP can segfault if the index is out of
                    // bounds. The offset calculation looks pretty solid, and is
                    // thoroughly tested.
                    let ptr = unsafe {
                        builder.build_gep(
                            float_type,
                            inputs,
                            &[context.i64_type().const_int(
                                params.chars().position(|c| c == *label).ok_or(
                                    Error::JitCompilationError("Cannot find symbol".to_string()),
                                )? as u64,
                                false,
                            )],
                            &format!("arg_{}", *label),
                        )?
                    };
                    builder.build_load(float_type, ptr, &format!("val_{}", *label))?
>>>>>>> b107d30a
                }
                Unary(op, input) => match op {
                    Negate => {
                        BasicValueEnum::FloatValue(builder.build_float_neg(
                            regs[*input].into_float_value(),
                            &format!("val_{ni}"),
                        )?)
                    }
                    Sqrt => build_float_unary_intrinsic(
                        builder,
                        &compiler.module,
                        "llvm.sqrt.*",
                        "sqrt_call",
                        regs[*input],
                        float_type,
                    )?,
                    Abs => build_float_unary_intrinsic(
                        builder,
                        &compiler.module,
                        "llvm.fabs.*",
                        "abs_call",
                        regs[*input],
                        float_type,
                    )?,
                    Sin => build_float_unary_intrinsic(
                        builder,
                        &compiler.module,
                        "llvm.sin.*",
                        "sin_call",
                        regs[*input],
                        float_type,
                    )?,
                    Cos => build_float_unary_intrinsic(
                        builder,
                        &compiler.module,
                        "llvm.cos.*",
                        "cos_call",
                        regs[*input],
                        float_type,
                    )?,
                    Tan => {
                        let sin = build_float_unary_intrinsic(
                            builder,
                            &compiler.module,
                            "llvm.sin.*",
                            "sin_call",
                            regs[*input],
                            float_type,
                        )?;
                        let cos = build_float_unary_intrinsic(
                            builder,
                            &compiler.module,
                            "llvm.cos.*",
                            "cos_call",
                            regs[*input],
                            float_type,
                        )?;
                        BasicValueEnum::FloatValue(builder.build_float_div(
                            sin.into_float_value(),
                            cos.into_float_value(),
                            &format!("val_{ni}"),
                        )?)
                    }
                    Log => build_float_unary_intrinsic(
                        builder,
                        &compiler.module,
                        "llvm.log.*",
                        "log_call",
                        regs[*input],
                        float_type,
                    )?,
                    Exp => build_float_unary_intrinsic(
                        builder,
                        &compiler.module,
                        "llvm.exp.*",
                        "exp_call",
                        regs[*input],
                        float_type,
                    )?,
                    Floor => build_float_unary_intrinsic(
                        builder,
                        &compiler.module,
                        "llvm.floor.*",
                        "floor_call",
                        regs[*input],
                        float_type,
                    )?,
                    Not => BasicValueEnum::IntValue(
                        builder.build_not(regs[*input].into_int_value(), &format!("val_{ni}"))?,
                    ),
                },
                Binary(op, lhs, rhs) => match op {
                    Add => BasicValueEnum::FloatValue(builder.build_float_add(
                        regs[*lhs].into_float_value(),
                        regs[*rhs].into_float_value(),
                        &format!("val_{ni}"),
                    )?),
                    Subtract => BasicValueEnum::FloatValue(builder.build_float_sub(
                        regs[*lhs].into_float_value(),
                        regs[*rhs].into_float_value(),
                        &format!("val_{ni}"),
                    )?),
                    Multiply => BasicValueEnum::FloatValue(builder.build_float_mul(
                        regs[*lhs].into_float_value(),
                        regs[*rhs].into_float_value(),
                        &format!("val_{ni}"),
                    )?),
                    Divide => BasicValueEnum::FloatValue(builder.build_float_div(
                        regs[*lhs].into_float_value(),
                        regs[*rhs].into_float_value(),
                        &format!("val_{ni}"),
                    )?),
                    Pow => build_float_binary_intrinsic(
                        builder,
                        &compiler.module,
                        "llvm.pow.*",
                        "pow_call",
                        regs[*lhs],
                        regs[*rhs],
                        float_type,
                    )?,
                    Min => build_float_binary_intrinsic(
                        builder,
                        &compiler.module,
                        "llvm.minnum.*",
                        "min_call",
                        regs[*lhs],
                        regs[*rhs],
                        float_type,
                    )?,
                    Max => build_float_binary_intrinsic(
                        builder,
                        &compiler.module,
                        "llvm.maxnum.*",
                        "max_call",
                        regs[*lhs],
                        regs[*rhs],
                        float_type,
                    )?,
                    Remainder => BasicValueEnum::FloatValue(builder.build_float_rem(
                        regs[*lhs].into_float_value(),
                        regs[*rhs].into_float_value(),
                        &format!("val_{ni}"),
                    )?),
                    Less => BasicValueEnum::IntValue(builder.build_float_compare(
                        FloatPredicate::ULT,
                        regs[*lhs].into_float_value(),
                        regs[*rhs].into_float_value(),
                        &format!("val_{ni}"),
                    )?),
                    LessOrEqual => BasicValueEnum::IntValue(builder.build_float_compare(
                        FloatPredicate::ULE,
                        regs[*lhs].into_float_value(),
                        regs[*rhs].into_float_value(),
                        &format!("val_{ni}"),
                    )?),
                    Equal => BasicValueEnum::IntValue(builder.build_float_compare(
                        FloatPredicate::UEQ,
                        regs[*lhs].into_float_value(),
                        regs[*rhs].into_float_value(),
                        &format!("val_{ni}"),
                    )?),
                    NotEqual => BasicValueEnum::IntValue(builder.build_float_compare(
                        FloatPredicate::UNE,
                        regs[*lhs].into_float_value(),
                        regs[*rhs].into_float_value(),
                        &format!("val_{ni}"),
                    )?),
                    Greater => BasicValueEnum::IntValue(builder.build_float_compare(
                        FloatPredicate::UGT,
                        regs[*lhs].into_float_value(),
                        regs[*rhs].into_float_value(),
                        &format!("val_{ni}"),
                    )?),
                    GreaterOrEqual => BasicValueEnum::IntValue(builder.build_float_compare(
                        FloatPredicate::UGE,
                        regs[*lhs].into_float_value(),
                        regs[*rhs].into_float_value(),
                        &format!("val_{ni}"),
                    )?),
                    And => BasicValueEnum::IntValue(builder.build_and(
                        regs[*lhs].into_int_value(),
                        regs[*rhs].into_int_value(),
                        &format!("val_{ni}"),
                    )?),
                    Or => BasicValueEnum::IntValue(builder.build_or(
                        regs[*lhs].into_int_value(),
                        regs[*rhs].into_int_value(),
                        &format!("val_{ni}"),
                    )?),
                },
                Ternary(op, a, b, c) => match op {
                    Choose => builder.build_select(
                        regs[*a].into_int_value(),
                        regs[*b].into_float_value(),
                        regs[*c].into_float_value(),
                        &format!("val_{ni}"),
                    )?,
                },
            };
            regs.push(reg);
        }
        // Copy the outputs.
        let outputs = function
            .get_last_param()
            .ok_or(Error::JitCompilationError(
                "Cannot write to outputs".to_string(),
            ))?
            .into_pointer_value();
        for (i, reg) in regs[(self.len() - num_roots)..].iter().enumerate() {
            // SAFETY: GEP can segfault if the index is out of bounds. The
            // offset calculation looks pretty solid, and is thoroughly tested.
            let dst = unsafe {
                builder.build_gep(
                    float_type,
                    outputs,
                    &[context.i64_type().const_int(i as u64, false)],
                    &format!("output_{i}"),
                )?
            };
            builder.build_store(dst, *reg)?;
        }
        builder.build_return(None)?;
        compiler.run_passes();
        let engine = compiler
            .module
            .create_jit_execution_engine(OptimizationLevel::Aggressive)
            .map_err(|_| Error::CannotCreateJitModule)?;
        // SAFETY: The signature is correct, and well tested. The function
        // pointer should never be invalidated, because we allocated a dedicated
        // execution engine, with it's own block of executable memory, that will
        // live as long as the function wrapper lives.
        let func = unsafe { engine.get_function(&func_name)? };
        Ok(JitFn {
            func,
            num_inputs: params.len(),
            num_outputs: num_roots,
            _phantom: PhantomData,
        })
    }
}

impl<'ctx, T> JitFn<'ctx, T>
where
    T: NumberType,
{
    /// Run the JIT evaluator with the given input values. The number of input
    /// values is expected to be the same as the number of variables in the
    /// tree. The variables are substituted with the input values in the same
    /// order as returned by calling `tree.symbols()` which was compiled to
    /// produce this evaluator.
    pub fn run(&self, inputs: &[T], outputs: &mut [T]) -> Result<(), Error> {
        if (inputs.len() != self.num_inputs) || (outputs.len() != self.num_outputs) {
            return Err(Error::InputSizeMismatch(inputs.len(), self.num_inputs));
        }
        // SAFETY: We just checked above.
        let _: () = unsafe { self.run_unchecked(inputs, outputs) };
        Ok(())
    }

    /**
    Same as `run` except it doesn't check to make sure the `inputs` slice is of
    the correct length. This can be used when the caller is sure the inputs are
    correct, and this check can be omitted.

    # Safety

    The caller has to make sure the number of inputs matches the
    number of symbols of the tree, and the number of outputs match the number
    of roots of the tree from which this JIT function was created.
     */
    pub unsafe fn run_unchecked(&self, inputs: &[T], outputs: &mut [T]) {
        // SAFETY: We told the caller it is their responsiblity.
        unsafe {
            self.func
                .call(inputs.as_ptr().cast(), outputs.as_mut_ptr().cast());
        }
    }

    pub fn as_sync(&'ctx self) -> JitFnSync<'ctx, T> {
        JitFnSync {
            // SAFETY: Accessing the raw function pointer. This is ok, because
            // this borrows from Self, which owns an Rc reference to the
            // execution engine that owns the block of executable memory to
            // which the function pointer points.
            func: unsafe { self.func.as_raw() },
            num_inputs: self.num_inputs,
            num_outputs: self.num_outputs,
            _phantom: PhantomData,
        }
    }
}

impl<'ctx, T> JitFnSync<'ctx, T>
where
    T: NumberType,
{
    pub fn run(&self, inputs: &[T], outputs: &mut [T]) -> Result<(), Error> {
        if (inputs.len() != self.num_inputs) || (outputs.len() != self.num_outputs) {
            return Err(Error::InputSizeMismatch(inputs.len(), self.num_inputs));
        }
        // SAFETY: We just checked above.
        let _: () = unsafe { self.run_unchecked(inputs, outputs) };
        Ok(())
    }

    /**
    Same as [`run`], without the bounds checking.

    # Safety

    The caller has to make sure the number of inputs matches the number of
    symbols of the tree, and the number of outputs match the number of roots of
    the tree from which this JIT function was created.
     */
    pub unsafe fn run_unchecked(&self, inputs: &[T], outputs: &mut [T]) {
        // SAFETY: We told the caller it is their responsiblity.
        unsafe {
            (self.func)(inputs.as_ptr().cast(), outputs.as_mut_ptr().cast());
        }
    }
}

fn build_float_unary_intrinsic<'ctx>(
    builder: &'ctx Builder,
    module: &'ctx Module,
    name: &'static str,
    call_name: &'static str,
    input: BasicValueEnum<'ctx>,
    float_type: FloatType<'ctx>,
) -> Result<BasicValueEnum<'ctx>, Error> {
    let intrinsic = Intrinsic::find(name).ok_or(Error::CannotCompileIntrinsic(name))?;
    let intrinsic_fn = intrinsic
        .get_declaration(module, &[BasicTypeEnum::FloatType(float_type)])
        .ok_or(Error::CannotCompileIntrinsic(name))?;
    builder
        .build_call(
            intrinsic_fn,
            &[BasicMetadataValueEnum::FloatValue(input.into_float_value())],
            call_name,
        )
        .map_err(|_| Error::CannotCompileIntrinsic(name))?
        .try_as_basic_value()
        .left()
        .ok_or(Error::CannotCompileIntrinsic(name))
}

fn build_float_binary_intrinsic<'ctx>(
    builder: &'ctx Builder,
    module: &'ctx Module,
    name: &'static str,
    call_name: &'static str,
    lhs: BasicValueEnum<'ctx>,
    rhs: BasicValueEnum<'ctx>,
    float_type: FloatType<'ctx>,
) -> Result<BasicValueEnum<'ctx>, Error> {
    let intrinsic = Intrinsic::find(name).ok_or(Error::CannotCompileIntrinsic(name))?;
    let intrinsic_fn = intrinsic
        .get_declaration(
            module,
            &[
                BasicTypeEnum::FloatType(float_type),
                BasicTypeEnum::FloatType(float_type),
            ],
        )
        .ok_or(Error::CannotCompileIntrinsic(name))?;
    builder
        .build_call(
            intrinsic_fn,
            &[
                BasicMetadataValueEnum::FloatValue(lhs.into_float_value()),
                BasicMetadataValueEnum::FloatValue(rhs.into_float_value()),
            ],
            call_name,
        )
        .map_err(|_| Error::CannotCompileIntrinsic(name))?
        .try_as_basic_value()
        .left()
        .ok_or(Error::CannotCompileIntrinsic(name))
}

#[cfg(test)]
mod test {
    use super::*;
    use crate::{deftree, test::check_value_eval};

    fn check_jit_eval(
        tree: &Tree,
        vardata: &[(char, f64, f64)],
        samples_per_var: usize,
        eps64: f64,
        eps32: f32,
    ) {
        let context = JitContext::default();
        let params: String = vardata.iter().map(|(c, ..)| *c).collect();
        {
            // f64.
            let jiteval = tree.jit_compile(&context, &params).unwrap();
            check_value_eval(
                tree.clone(),
                |inputs: &[f64], outputs: &mut [f64]| {
                    jiteval.run(inputs, outputs).unwrap();
                },
                vardata,
                samples_per_var,
                eps64,
            );
        }
        {
            // f32
            let jiteval = tree.jit_compile(&context, &params).unwrap();
            let mut inpf32 = Vec::new();
            let mut outf32 = vec![0.; tree.num_roots()];
            let mut outf64 = Vec::new();
            check_value_eval(
                tree.clone(),
                |inputs: &[f64], outputs: &mut [f64]| {
                    inpf32.clear();
                    inpf32.extend(inputs.iter().map(|i| *i as f32));
                    jiteval.run(&inpf32, &mut outf32).unwrap();
                    outf64.clear();
                    outf64.extend(outf32.iter().map(|v| *v as f64));
                    outputs.copy_from_slice(&outf64);
                },
                vardata,
                samples_per_var,
                eps32 as f64,
            );
        }
    }

    #[test]
    fn t_sum() {
        check_jit_eval(
            &deftree!(+ 'x 'y).unwrap(),
            &[('x', -10., 10.), ('y', -10., 10.)],
            100,
            0.,
            1e-5,
        );
    }

    #[test]
    fn t_prod_sum() {
        check_jit_eval(
            &deftree!(concat (+ 'x 'y) (* 'x 'y)).unwrap(),
            &[('x', -10., 10.), ('y', -10., 10.)],
            100,
            0.,
            1e-4,
        );
    }

    #[test]
    fn t_sub_div() {
        check_jit_eval(
            &deftree!(concat (- 'x 'y) (/ 'x 'y)).unwrap(),
            &[('x', -10., 10.), ('y', -10., 10.)],
            20,
            0.,
            1e-4,
        );
    }

    #[test]
    fn t_pow() {
        check_jit_eval(
            &deftree!(pow 'x 2).unwrap(),
            &[('x', -10., -10.)],
            100,
            0.,
            0.,
        );
    }

    #[test]
    fn t_sqrt() {
        check_jit_eval(
            &deftree!(sqrt 'x).unwrap(),
            &[('x', 0.01, 10.)],
            100,
            0.,
            1e-6,
        );
    }

    #[test]
    fn t_circle() {
        check_jit_eval(
            &deftree!(- (sqrt (+ (pow 'x 2) (pow 'y 2))) 3).unwrap(),
            &[('x', -5., 5.), ('y', -5., 5.)],
            20,
            0.,
            1e-6,
        );
    }

    #[test]
    fn t_sum_3() {
        check_jit_eval(
            &deftree!(+ (+ 'x 3) (+ 'y 'z)).unwrap(),
            &[('x', -5., 5.), ('y', -5., 5.), ('z', -5., 5.)],
            5,
            0.,
            1e-5,
        );
    }

    #[test]
    fn t_sphere() {
        check_jit_eval(
            &deftree!(- (sqrt (+ (pow 'x 2) (+ (pow 'y 2) (pow 'z 2)))) 3).unwrap(),
            &[('x', -5., 5.), ('y', -5., 5.), ('z', -5., 5.)],
            10,
            0.,
            1e-6,
        )
    }

    #[test]
    fn t_negate() {
        check_jit_eval(
            &deftree!(* (- 'x) (+ 'y 'z)).unwrap(),
            &[('x', -5., 5.), ('y', -5., 5.), ('z', -5., 5.)],
            10,
            0.,
            1e-5,
        );
    }

    #[test]
    fn t_abs() {
        check_jit_eval(
            &deftree!(* (abs 'x) (+ (abs 'y) (abs 'z))).unwrap(),
            &[('x', -5., 5.), ('y', -5., 5.), ('z', -5., 5.)],
            10,
            0.,
            1e-5,
        );
    }

    #[test]
    fn t_trigonometry() {
        check_jit_eval(
            &deftree!(/ (+ (sin 'x) (cos 'y)) (+ 0.27 (pow (tan 'z) 2))).unwrap(),
            &[('x', -5., 5.), ('y', -5., 5.), ('z', -5., 5.)],
            10,
            1e-14,
            1e-5,
        );
    }

    #[test]
    fn t_log_exp() {
        check_jit_eval(
            &deftree!(/ (+ 1 (log 'x)) (+ 1 (exp 'y))).unwrap(),
            &[('x', 0.1, 5.), ('y', 0.1, 5.)],
            10,
            0.,
            1e-6,
        );
    }

    #[test]
    fn t_min_max() {
        check_jit_eval(
            &deftree!(
                (max (min
                      (- (sqrt (+ (+ (pow (- 'x 2.) 2.) (pow (- 'y 3.) 2.)) (pow (- 'z 4.) 2.))) 2.75)
                      (- (sqrt (+ (+ (pow (+ 'x 2.) 2.) (pow (- 'y 3.) 2.)) (pow (- 'z 4.) 2.))) 4.))
                 (- (sqrt (+ (+ (pow (+ 'x 2.) 2.) (pow (+ 'y 3.) 2.)) (pow (- 'z 4.) 2.))) 5.25))
            )
            .unwrap(),
            &[('x', -10., 10.), ('y', -9., 10.), ('z', -11., 12.)],
            20,
            0.,
            1e-5,
        );
    }

    #[test]
    fn t_floor() {
        check_jit_eval(
            &deftree!(floor (+ (pow 'x 2) (sin 'x))).unwrap(),
            &[('x', -5., 5.)],
            100,
            0.,
            0.,
        );
    }

    #[test]
    fn t_remainder() {
        check_jit_eval(
            &deftree!(rem (pow 'x 2) (+ 2 (sin 'x))).unwrap(),
            &[('x', 1., 5.)],
            100,
            1e-15,
            1e-5,
        );
    }

    #[test]
    fn t_choose() {
        check_jit_eval(
            &deftree!(if (> 'x 0) 'x (- 'x)).unwrap(),
            &[('x', -10., 10.)],
            100,
            0.,
            1e-6,
        );
        check_jit_eval(
            &deftree!(if (< 'x 0) (- 'x) 'x).unwrap(),
            &[('x', -10., 10.)],
            100,
            0.,
            1e-6,
        );
    }

    #[test]
    fn t_or_and() {
        check_jit_eval(
            &deftree!(if (and (> 'x 0) (< 'x 1)) (* 2 'x) 1).unwrap(),
            &[('x', -3., 3.)],
            100,
            0.,
            1e-6,
        );
    }

    #[test]
    fn t_not() {
        check_jit_eval(
            &deftree!(if (not (> 'x 0)) (- (pow 'x 3) (pow 'y 3)) (+ (pow 'x 2) (pow 'y 2)))
                .unwrap(),
            &[('x', -5., 5.), ('y', -5., 5.)],
            100,
            1e-14,
            1e-4,
        );
    }
}

#[cfg(test)]
mod sphere_test {
    use super::*;
    use crate::{
        assert_float_eq,
        dedup::Deduplicater,
        deftree,
        eval::ValueEvaluator,
        prune::Pruner,
        tree::{Tree, min},
    };
    use rand::{SeedableRng, rngs::StdRng};

    fn sample_range(range: (f64, f64), rng: &mut StdRng) -> f64 {
        use rand::Rng;
        range.0 + rng.random::<f64>() * (range.1 - range.0)
    }

    const RADIUS_RANGE: (f64, f64) = (0.2, 2.);
    const X_RANGE: (f64, f64) = (0., 100.);
    const Y_RANGE: (f64, f64) = (0., 100.);
    const Z_RANGE: (f64, f64) = (0., 100.);
    const N_SPHERES: usize = 500;
    const N_QUERIES: usize = 500;

    fn sphere_union() -> Tree {
        let mut rng = StdRng::seed_from_u64(42);
        let mut make_sphere = || -> Result<Tree, Error> {
            deftree!(- (sqrt (+ (+
                                 (pow (- 'x (const sample_range(X_RANGE, &mut rng))) 2)
                                 (pow (- 'y (const sample_range(Y_RANGE, &mut rng))) 2))
                              (pow (- 'z (const sample_range(Z_RANGE, &mut rng))) 2)))
                     (const sample_range(RADIUS_RANGE, &mut rng)))
        };
        let mut tree = make_sphere();
        for _ in 1..N_SPHERES {
            tree = min(tree, make_sphere());
        }
        let tree = tree.unwrap();
        assert_eq!(tree.dims(), (1, 1));
        tree
    }

    #[test]
    fn t_compare_jit_eval() {
        let mut rng = StdRng::seed_from_u64(234);
        let queries: Vec<[f64; 3]> = (0..N_QUERIES)
            .map(|_| {
                [
                    sample_range(X_RANGE, &mut rng),
                    sample_range(Y_RANGE, &mut rng),
                    sample_range(Z_RANGE, &mut rng),
                ]
            })
            .collect();
        let tree = {
            let mut dedup = Deduplicater::new();
            let mut pruner = Pruner::new();
            sphere_union()
                .fold()
                .unwrap()
                .deduplicate(&mut dedup)
                .unwrap()
                .prune(&mut pruner)
                .unwrap()
        };
        // Run the evaluator.
        let mut val_eval: Vec<f64> = Vec::with_capacity(N_QUERIES);
        {
            let mut eval = ValueEvaluator::new(&tree);
            val_eval.extend(queries.iter().map(|coords| {
                eval.set_value('x', coords[0].into());
                eval.set_value('y', coords[1].into());
                eval.set_value('z', coords[2].into());
                let results = eval.run().unwrap();
                results[0].scalar().unwrap()
            }));
        }
        // Now run the jit evaluation.
        let mut val_jit: Vec<f64> = Vec::with_capacity(N_QUERIES);
        {
            let context = JitContext::default();
            let eval = tree.jit_compile(&context, "xyz").unwrap();
            val_jit.extend(queries.iter().map(|coords| {
                let mut output = [0.];
                eval.run(coords, &mut output).unwrap();
                output[0]
            }));
        }
        assert_eq!(val_eval.len(), val_jit.len());
        for (l, r) in val_eval.iter().zip(val_jit.iter()) {
            assert_float_eq!(l, r, 1e-15);
        }
    }
}<|MERGE_RESOLUTION|>--- conflicted
+++ resolved
@@ -64,22 +64,14 @@
         let bool_type = context.bool_type();
         let fn_type = context
             .void_type()
-<<<<<<< HEAD
-            .fn_type(&[ptr_type.into(), ptr_type.into()], false);
-        let function = compiler.module.add_function(FUNC_NAME, fn_type, None);
-=======
             .fn_type(&[float_ptr_type.into(), float_ptr_type.into()], false);
         let function = compiler.module.add_function(&func_name, fn_type, None);
->>>>>>> b107d30a
         builder.position_at_end(context.append_basic_block(function, "entry"));
         let mut regs: Vec<BasicValueEnum> = Vec::with_capacity(self.len());
         for (ni, node) in self.nodes().iter().enumerate() {
             let reg = match node {
                 Constant(val) => build_constant(val, float_type, bool_type),
                 Symbol(label) => {
-<<<<<<< HEAD
-                    build_read_symbol(&symbols, context, builder, float_type, function, label)?
-=======
                     let inputs = function
                         .get_first_param()
                         .ok_or(Error::JitCompilationError("Cannot read inputs".to_string()))?
@@ -101,7 +93,6 @@
                         )?
                     };
                     builder.build_load(float_type, ptr, &format!("val_{}", *label))?
->>>>>>> b107d30a
                 }
                 Unary(op, input) => match op {
                     Negate => {
